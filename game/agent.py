import asyncio
from typing import List, Optional, Tuple, Union

from pydantic import UUID4

from game.memory import GenAgentMemory
from game.prompt_helpers import (
    clean_response,
    generate_functions_from_actions,
    get_action_messages,
    get_chat_messages,
    get_decompose_plan_message,
    get_guardrail_query,
    get_interact_messages,
    get_query_messages,
    get_rate_function,
    rating_to_int,
    get_broad_plan_message,
    format_plan
)
from llm.base import LLMBase
from schema import ActionCompletion, Conversation, Knowledge, Memory, Message
from schema.memory import GameStage, MemoryType

import logging
logger=logging.getLogger()

from schema.spatial_memory import MemoryTree
from game.maze import Maze
import math
from operator import itemgetter

#TODO: NOTICE: This is for test purposes only. Real solution needed!
maze = Maze("test_maze")

class GenAgent:
    def __init__(
        self,
        knowledge: Knowledge,
        llm_interface: LLMBase,
        memory: GenAgentMemory,
    ):
        """Should never be called directly. Use create() instead."""
        self._llm_interface = llm_interface
        self._memory = memory
        self._conversation_history: List[Message] = []
        self._knowledge = knowledge
        self._conversation_context = Conversation()
        
        # TODO: Populate these properly:
        self.curr_tile = [73,14]
        self.vision_r = 8 # default used in Generative Agents
        self.att_bandwidth = 8 # default used in Generative Agents
        f_s_mem_saved = "spatial_memory.json"
        
        self._knowledge.spatial_memory = MemoryTree(f_s_mem_saved)

    @classmethod
    async def create(
        cls, knowledge: Knowledge, llm_interface: LLMBase, memory: GenAgentMemory
    ):
        agent = cls(knowledge, llm_interface, memory)
        await agent._fill_memories()
        await agent.plan(timestamp=GameStage()) #call with initial timestamp
        return agent

    async def _fill_memories(self):
        initial_memories = [
            lore.memory
            for lore in self._knowledge.shared_lore
            if self._knowledge.agent_def.uuid in lore.known_by
        ]

        initial_memories += self._knowledge.agent_def.personal_lore

        awaitables = [self._memory.add_memory(memory) for memory in initial_memories]
        await asyncio.gather(*awaitables)

    @property
    def uuid(self) -> UUID4:
        return self._knowledge.agent_def.uuid

    @property
    def name(self) -> str:
        return self._knowledge.agent_def.name

    async def add_memory(self, memory: Memory) -> None:
        await self._memory.add_memory(memory)

    async def interact(
        self, message: Optional[str], current_stage: Optional[GameStage]
    ) -> Tuple[Union[Message, ActionCompletion], List[Message]]:
        if message:
            self._conversation_history.append(Message(role="user", content=message))

        memories = await self._queryMemories(message,current_stage)

        messages = get_interact_messages(
            self._knowledge,
            self._conversation_context,
            memories,
            self._conversation_history,
        )
        
        # with open("debugging_text_file.txt", "a+") as f:
        #     f.write(str(messages) + "\n")
        
        # logger.debug(messages)
        
        functions = generate_functions_from_actions(self._knowledge.agent_def.actions)
        completion = await self._llm_interface.completion(messages, functions)

        if isinstance(completion, Message):
            self._conversation_history.append(clean_response(self.name, completion))

        return completion, messages

    async def chat(self, message: str) -> Tuple[Message, List[Message]]:
        self._conversation_history.append(Message(role="user", content=message))

        memories = await self._queryMemories(message)

        messages = get_chat_messages(
            self._knowledge,
            self._conversation_context,
            memories,
            self._conversation_history,
        )
        
        # with open("debugging_text_file.txt", "a+") as f:
        #     f.write(str(messages) + "\n")
        
        # logger.debug(messages)

        completion = await self._llm_interface.chat_completion(messages)

        self._conversation_history.append(clean_response(self.name, completion))
        return completion, messages

    async def act(
        self, message: Optional[str]
    ) -> Tuple[Optional[ActionCompletion], List[Message]]:
        if message:
            self._conversation_history.append(Message(role="user", content=message))

        memories = await self._queryMemories(message)

        messages = get_action_messages(
            self._knowledge,
            self._conversation_context,
            memories,
            self._conversation_history,
        )
        functions = generate_functions_from_actions(self._knowledge.agent_def.actions)

        return (
            await self._llm_interface.action_completion(messages, functions),
            messages,
        )

    async def plan(self, timestamp:GameStage, max_depth:int=1):
        memories = await self._queryMemories(message=None,timestamp=timestamp)


        message = None
        if timestamp.minor == 0: # do broad plan after major is changed and minor set to zero
            message = get_broad_plan_message(self._knowledge,memories,timestamp)
        else:
            current_step, level = self._memory.get_current_plan_step(timestamp)   

            if level < max_depth:         
                broad_plan = ""
                for i, step in enumerate(self._memory.get_broad_plan()):
                    broad_plan += f"{i}) {step.description}"
                message = get_decompose_plan_message(broad_plan,current_step.value.description,self._knowledge,memories,timestamp)

        if message is not None:
            completion = await self._llm_interface.completion([message], [])
            plan_steps = format_plan(completion.content)

            for step in plan_steps:
                print(step)
                ts = GameStage.from_time(step["time"])
                desc = step["step"]
                
                await self.add_memory(Memory(description=desc,type=MemoryType.plan,timestamp=ts))


    async def query(self, queries: List[str]) -> List[int]:
        """Returns a numerical answer to queries into the Agent's
        thoughts and emotions. 1 = not at all, 5 = extremely
        Ex. How happy are you given this conversation? -> 3 (moderately)"""
        memories = await asyncio.gather(
            *[self._queryMemories(query) for query in queries]
        )

        query_messages = get_query_messages(
            self._knowledge,
            self._conversation_context,
            memories,
            self._conversation_history,
            queries,
        )

        functions = [get_rate_function()]

        awaitables = [
            self._llm_interface.action_completion(msgs, functions)
            for msgs in query_messages
        ]
        ratings = await asyncio.gather(*awaitables)

        return [rating_to_int(rating) for rating in ratings]

    async def guardrail(self, message: str) -> int:
        """Is `message` something that the LLM thinks the GenAgent might say?
        Useful for playable characters and not letting players say inappropriate or
        anachronistic things.
        """
        guardrail_query = get_guardrail_query(self._knowledge, message)

        query_messages = get_query_messages(
            self._knowledge,
            self._conversation_context,
            [[]],
            self._conversation_history,
            [guardrail_query],
        )

        functions = [get_rate_function()]
        completion = await self._llm_interface.action_completion(
            query_messages[0], functions
        )

        return rating_to_int(completion)

    def startConversation(
        self,
        conversation: Conversation,
        history: List[Message],
    ):
        self._conversation_context = conversation
        self._conversation_history = history

    def resetConversation(self):
        self._conversation_history = []

    # TODO: use setter?
    def updateKnowledge(self, knowledge: Knowledge):
        # TODO: this doesn't update their memories, but we also don't really
        # want to overwrite what exists. Not sure what to do here.
        self._knowledge = knowledge

    async def _queryMemories(
        self, message: Optional[str] = None, timestamp:Optional[GameStage]=None, max_memories: Optional[int] = None
    ):
        if not max_memories:
            max_memories = self._conversation_context.memories_to_include

        queries: List[Memory] = []
        if message:
<<<<<<< HEAD
            queries.append(Memory(description=message))
        # context_description = (self._conversation_context.scene_description or "") + (
        #     self._conversation_context.instructions or ""
        # )
        context_description = (str(await self.perceive(maze))) + (
=======
            queries.append(Memory(description=message,timestamp=timestamp))
        context_description = (self._conversation_context.scene_description or "") + (
>>>>>>> 0c9df8bf
            self._conversation_context.instructions or ""
        )
        if context_description:
            queries.append(Memory(description=context_description,timestamp=timestamp))

        return [
            memory.description
            for memory in await self._memory.retrieve_relevant_memories(
                queries, top_k=max_memories
            )
        ]
        
    async def perceive(self, maze: Maze):
        """
        Perceives events around the agent and saves it to the memory, both events 
        and spaces. 

        We first perceive the events nearby the agent, as determined by its 
        <vision_r>. If there are a lot of events happening within that radius, we 
        take the <att_bandwidth> of the closest events. Finally, we check whether
        any of them are new, as determined by <retention>. If they are new, then we
        save those and return the <ConceptNode> instances for those events. 

        INPUT: 
            maze: An instance of <Maze> that represents the current maze in which the 
                agent is acting in. 
        OUTPUT: 
            ret_events: a list of <ConceptNode> that are perceived and new. 
        """
        logger.debug("PERCEIVING")
        # PERCEIVE SPACE
        # We get the nearby tiles given our current tile and the agent's vision
        # radius. 
        self.curr_tile = [73,14]
        nearby_tiles = maze.get_nearby_tiles(self.curr_tile, 
                                            self.vision_r)

        # We then store the perceived space. Note that the s_mem of the agent is
        # in the form of a tree constructed using dictionaries. 
        for i in nearby_tiles: 
            i = maze.access_tile(i)
            if i["world"]: 
                if (i["world"] not in self._knowledge.spatial_memory.tree): 
                    self._knowledge.spatial_memory.tree[i["world"]] = {}
            if i["sector"]: 
                if (i["sector"] not in self._knowledge.spatial_memory.tree[i["world"]]): 
                    self._knowledge.spatial_memory.tree[i["world"]][i["sector"]] = {}
            if i["arena"]: 
                if (i["arena"] not in self._knowledge.spatial_memory.tree[i["world"]]
                                                        [i["sector"]]): 
                    self._knowledge.spatial_memory.tree[i["world"]][i["sector"]][i["arena"]] = []
                if i["game_object"]: 
                    if (i["game_object"] not in self._knowledge.spatial_memory.tree[i["world"]]
                                                                    [i["sector"]]
                                                                    [i["arena"]]): 
                        self._knowledge.spatial_memory.tree[i["world"]][i["sector"]][i["arena"]] += [
                                                                            i["game_object"]]

        # PERCEIVE EVENTS. 
        # We will perceive events that take place in the same arena as the
        # agent's current arena. 
        curr_arena_path = maze.get_tile_path(self.curr_tile, "arena")
        # We do not perceive the same event twice (this can happen if an object is
        # extended across multiple tiles).
        percept_events_set = set()
        # We will order our percept based on the distance, with the closest ones
        # getting priorities. 
        percept_events_list = []
        # First, we put all events that are occuring in the nearby tiles into the
        # percept_events_list
        for tile in nearby_tiles: 
            tile_details = maze.access_tile(tile)
            if tile_details["events"]: 
                if maze.get_tile_path(tile, "arena") == curr_arena_path:  
                    # This calculates the distance between the agent's current tile, 
                    # and the target tile.
                    dist = math.dist([tile[0], tile[1]], 
                                    [self.curr_tile[0], 
                                    self.curr_tile[1]])
                    # Add any relevant events to our temp set/list with the distant info. 
                    for event in tile_details["events"]: 
                        if event not in percept_events_set: 
                            percept_events_list += [[dist, event]]
                            percept_events_set.add(event)

        # We sort, and perceive only agent.att_bandwidth of the closest
        # events. If the bandwidth is larger, then it means the agent can perceive
        # more elements within a small area. 
        percept_events_list = sorted(percept_events_list, key=itemgetter(0))
        perceived_events = []
        for dist, event in percept_events_list[:self.att_bandwidth]: 
            perceived_events += [event]

        # Storing events. 
        # <ret_events> is a list of <ConceptNode> instances from the agent's 
        # associative memory. 
        ret_events = []
        for p_event in perceived_events: 
            s, p, o, desc = p_event
            if not p: 
                # If the object is not present, then we default the event to "idle".
                p = "is"
                o = "idle"
                desc = "idle"
            desc = f"{s.split(':')[-1]} is {desc}"
            p_event = (s, p, o)

            # TODO: Replace this with a method that doesn't use Generative Agent's Associative Memory
            # We retrieve the latest self.retention events. If there is  
            # something new that is happening (that is, p_event not in latest_events),
            # then we add that event to the a_mem and return it. 
            latest_events = self._memory.get_spatial_memories()
            if p_event not in latest_events:
                # We start by managing keywords. 
                keywords = set()
                sub = p_event[0]
                obj = p_event[2]
                if ":" in p_event[0]: 
                    sub = p_event[0].split(":")[-1]
                if ":" in p_event[2]: 
                    obj = p_event[2].split(":")[-1]
                keywords.update([sub, obj])

                # # Get event embedding
                # desc_embedding_in = desc
                # if "(" in desc: 
                #     desc_embedding_in = (desc_embedding_in.split("(")[1]
                #                                         .split(")")[0]
                #                                         .strip())
                # if desc_embedding_in in self.a_mem.embeddings: 
                #     event_embedding = self.a_mem.embeddings[desc_embedding_in]
                # else: 
                #     event_embedding = get_embedding(desc_embedding_in)
                # event_embedding_pair = (desc_embedding_in, event_embedding)
                
                # # Get event poignancy. 
                # event_poignancy = generate_poig_score(self, 
                #                                         "event", 
                #                                         desc_embedding_in)

                # # If we observe the agent's self chat, we include that in the memory
                # # of the agent here. 
                # chat_node_ids = []
                # if p_event[0] == f"{self.name}" and p_event[1] == "chat with": 
                #     curr_event = self.act_event
                #     if self.act_description in self.a_mem.embeddings: 
                #         chat_embedding = self.a_mem.embeddings[
                #                             self.act_description]
                #     else: 
                #         chat_embedding = get_embedding(self
                #                                                 .act_description)
                #     chat_embedding_pair = (self.act_description, 
                #                         chat_embedding)
                #     chat_poignancy = generate_poig_score(self, "chat", 
                #                                         self.act_description)
                #     chat_node = self.a_mem.add_chat(self.curr_time, None,
                #                 curr_event[0], curr_event[1], curr_event[2], 
                #                 self.act_description, keywords, 
                #                 chat_poignancy, chat_embedding_pair, 
                #                 self.chat)
                #     chat_node_ids = [chat_node.node_id]

                # Finally, we add the current event to the agent's memory. 
                memory_desc = ""
                for i in p_event:
                    memory_desc = memory_desc + str(i) + " "
                await self.add_memory(Memory(description=memory_desc, is_spatial_memory=True, spatial_memory=p_event))
                
                # all_memories = self._memory.get_all_memories()
                # with open("debugging_text_file.txt", "a+") as f:
                #     f.write(str(all_memories) + "\n")
                
                # logger.debug(all_memories)
                
                ret_events += [memory_desc]

        return ret_events<|MERGE_RESOLUTION|>--- conflicted
+++ resolved
@@ -259,18 +259,13 @@
 
         queries: List[Memory] = []
         if message:
-<<<<<<< HEAD
             queries.append(Memory(description=message))
         # context_description = (self._conversation_context.scene_description or "") + (
         #     self._conversation_context.instructions or ""
         # )
         context_description = (str(await self.perceive(maze))) + (
-=======
             queries.append(Memory(description=message,timestamp=timestamp))
-        context_description = (self._conversation_context.scene_description or "") + (
->>>>>>> 0c9df8bf
-            self._conversation_context.instructions or ""
-        )
+        
         if context_description:
             queries.append(Memory(description=context_description,timestamp=timestamp))
 
